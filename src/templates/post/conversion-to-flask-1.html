{#
 #   Blog post contents
 #
 #   :copyright: Copyright (c) 2021 Chris Hughes
 #   :license: MIT License. See LICENSE.md for details. All rights reserved for post contents
 #}
<!--
This blog post is part 1 in a series on how to convert from a Wix webite to a website implemented in
 Flask. This covers the motivation, layout, and index page sketch.
-->
<h3><a href='{{ post_url }}' class='link'>Implementing my Website in Flask - Part 1</a></h3>
<p class='post-caption' id='date'>Sep 28, 2021</p>
<p>
  Like a lot of engineers who want to have a cool personal website, my first attempt at one was
  using a drag-and-drop website builder. In my case, I used Wix.
</p>
<p>
  It didn't turn out too bad, and it allowed me to add some blog posts and create an online
  presence. I also got to learn a little bit (OK a <em>real</em> little bit) about DNS. However,
  I found that their shiny, professional templates were probably marketed more towards travel
  bloggers than someone like me. I wanted simple. Also, I needed a little bit more customization,
  like syntax highlighting.
</p>
<caption>
  Here's the old website. Looks OK, but the focus is more on the graphics than the text. I imagine
  most software blogs are not that graphics-heavy. 
</caption>
<<<<<<< HEAD
<img src='{{ url_for("static", filename="img/conversion-to-flask-1-1.png") }}' alt='Picture of my old website on Wix'>
=======
<img src='{{ url_for("static", filename="img/conversion-to-flask-1-1.png") }}'
     alt='Picture of my old website on Wix'>
>>>>>>> 82e52d5c
<p>
  I think the thing that drove me up the wall the hardest was that any code block had to be a
  separate piece of HTML. There was no way to use common CSS, common scripts, etc.
</p>
<p>
  So in order to make this:
</p>
{{ codeify("
print('hello world!')
", lang='py') }}
<p>
  I'd have to copy/paste this into the Wix editor:
</p>
{{ codeify("
<style>
  :root {
    --code-background: #f3f3f3;
    --code-padding: 1em;
    --line-no-text-color: grey;
    --link-block-margin: 1em;
    --max-width: 50em;
    --title-color: #ff7600;
    --variable-font-size: inherit;
  }
  code { background-color: var(--code-background); }
  table.highlighttable {
      background-color: var(--code-background);
      padding: var(--code-padding);
      table-layout: fixed;
      width: 100%; }
  table.highlighttable tr { vertical-align: top; }
  table.highlighttable .code { padding-left: 5px; width: 100%; }
  table.highlighttable .highlight { padding: 0px; }
  table.highlighttable .linenos {
      border-width: 0px 8px 0px 0px;
      border-style: solid;
      border-color: lightgrey;
      color: var(--line-no-text-color);
      padding-right: 5px;
      text-align: right;
      width: 2em;
  }
  pre { line-height: 125%; }
  td.linenos .normal {
      color: inherit;
      background-color: transparent;
      padding-left: 5px;
      padding-right: 5px;
  }
  .highlight {
      background-color: var(--code-background);
      padding: var(--code-padding);
  }
  .nb { color: #008000 }
  .s1 { color: #BA2121 }
</style>  
<code>
  <table class='highlighttable'>
    <tr>
      <td class='linenos'>
        <div class='linenodiv'>
          <pre>
            <span class='normal'>1</span>
          </pre>
        </div>
      </td>
      <td class='code'>
        <div class='highlight'>
          <pre>
            <span></span>
            <code>
              <span class='nb'>print</span>
              <span class='p'>(</span>
              <span class='s1'>&#39;hello world!&#39;</span>
              <span class='p'>)</span>
            </code>
          </pre>
        </div>
      </td>
    </tr>
  </table>
</code>
", lang='html') }}
<p>
  Every time! And I wouldn't even be able to use Emacs! Yikes! Never mind if I had a long piece of
  code I needed to highlight or something needed to change. 
</p>
<p>
  Plus, how could I call myself a web dev if I didn't code my own website?
</p>
<p>
  Anyways, after working through the
  <a href='https://realpython.com/products/real-python-course/'
     target='_blank' class='underlined link'>
    Real Python Course
  </a> I felt pretty spunky about Flask, so I thought I'd give it a shot. Plus, I'd imagine there'd
  be minimal database interaction, minimal forms, minimal everything. The lightweight Flask
  architecture seemed like the right bet in comparison to the heavier web2py or Django frameworks.
  I wanted some dynamic aspects to my site, though, so I stayed away from the static serving
  technologies like Apache or nginx.
</p>
<p>
  I think it turned out pretty OK! If you'd like to take a look at the source code, you can
  <a href='https://github.com/hughes-ch/personal-website' target='_blank' class='underlined link'>
    find it on Github
  </a>.
</p>
<p>
  Over the next few blog posts, I'd like to cover some of my design choices and roadblocks that I
  nevertheless ran into, even in a simple application like this one. In this first post, I'll just
  cover the layout of the project and the basic look/feel of the entire website.
</p>
<h4>Project Definition</h4>
<p>
  My first step was to clearly define what I wanted. Scope creep is the enemy of getting projects
  done on time, so I knew I had to set a clear definition of done. With that, I broke my website
  into a few really coarse features: 
</p>
<ul>
  <li>A blog with a simple pagination feature to show the latest posts</li>
  <li>An archive to quickly access all my posts</li>
  <li>An "About Me" page which decribes who I am and what I provide</li>
  <li>A resume</li>
  <li>Contact information</li>
  <li>My own domain which can be found on Google</li>
</ul>
<p>
  From there, I broke down each coarse feature into bite sized pieces that didn't look too hard to
  code. For example, a "blog with pagination" could be somewhat advanced. Think auto-loading when a
  user scrolls, a rich editor, beautiful imagery, etc. However, a code blog with a single
  contributor could be made pretty simple. For instance, I could just write my blog posts in html.
  No need for a rich editor in the application itself. Imagery could be really simple: just a few
  graphs to explain CSS concepts.
</p>
<p>
  The background and color scheme could be really simple too. The focus should be on the content
  anyways.
</p>
<p>
  One thing that's a little different than your typical Wix blog is the need for syntax highlighting
  in my code snippets. I knew I wouldn't be able to do that by hand with HTML/CSS, but if I was
  using Flask, I knew there'd be a
  <a href='https://pygments.org/' target='_blank' class='underlined link'>
    Python library which could do that for me</a>. 
</p>
<p>
  As a note, there's one thing that I keep coming back to as I develop my blog. I actually don't
  need a database for this website structure. The only "dynamic" content is the blog posts, which
  are actually defined in somewhat static HTML files. So do I even need Flask? The answer I keep
  coming back to is this: some of the pseudo-dynamic content (pagination, SEO) would have to be re-
  done manually (or by a script) each time I added a new blog post. If I find that Flask is too
  slow, I might have to take that route. However, I'd like things to be as dynamic as possible. My
  vision is to simply publish a new blog post and for Flask to update the SEO, pagination, and blog
  post contents. We'll see if I change my opinion in the future. 
<p>
  With my much more concrete definition of what I'm looking for in my blog, a "blog with pagination"
  takes more shape. Here's some of the bite-sized steps I laid down for myself:
</p>
<ol>
  <li>Rendering of index page in a simple image editor or PowerPoint</li>
  <li>Create index page in HTML/CSS on local machine</li>
  <li>Ensure that index page is mobile friendly</li>
  <li>Render code (no syntax highlighting yet)</li>
  <li>Transfer blog posts from Wix to new git repository</li>
  <li>Dynamically render latest posts</li>
  <li>Pagination</li>
  <li>Syntax highlighting</li>
</ol>
<p>
  To keep track of all these steps (and define a definition of done for each one), I used the Jira
  software tools. It was actually my first time using them. Coming from the old ticket system from
  the enterprise company I used to work with, it was a treat to use. Of course, everything's easier
  when there's just one dude on the team...
</p>
<h4>Sketching the Index Page</h4>
<p>
  With something concrete to tackle, I went to work on rendering the index page.
</p>
<p>
  I'm currently using Ubuntu Linux, and I found the Gimp software manipulation tool to be really
  helpful. It has a little bit of a learning curve, but I came up with a <em>really</em> rough
  outline of what I wanted.
</p>
<img
  src='{{ url_for("static", filename="img/conversion-to-flask-1-2.png") }}'
  alt="A rough sketch of my index page in Gimp">
<p>
  Again, the goal was to keep it simple, with easy controls and access to my contact info and social
  media accounts (the blue, black, and orange boxes in my sketch). The "Lorem Ipsum" text was my
  hypothetical blog post. The 'LATEST' and 'Archive' links accessed the latest post (what I
  envisioned would be the index page) and the entire list of posts, respectively. You can see the
  final design of my blog matches pretty close to what I had originally drawn out. The only
  differences were moving the 'Archive' link to the header and removing the 'LATEST' link. Both
  changes were just for simplicity. I guess I also changed the name of the blog... Rebranding,
  you can call it.
</p>
<p>
  My intent was for all the other pages to match the format of this one. Essentially, the 'About Me'
  page, the 'Resume' page, and the Archive, would be considered pseudo-articles, just with different
  content from the regular blog posts. In the interest of saving time, I only sketched the index
  page and intended to use the same CSS for all the other pages. So now to organize the structure of
  the project...
</p>
<h4>Project Layout</h4>
<p>
  While in the beginning, I could get away with a haphazard layout due to how small the project was,
  I eventually needed to organize into a proper flask project. Here's how it now looks:
</p>
{{ codeify("
/proj/personal-website/
|----src/
|    |----static/
|    |    | ----css/
|    |    | ----doc/
|    |    | ----icon
|    |    | ----img/
|    |    | ----js/
|    |----templates/
|    |    |----post/
|----test/
|----LICENSE
|----README.md
|----requirements.txt
") }}
<p>
  Code (.py files) is in src. Associated unittest code is in test to keep it distinct from the
  production code.
</p>
<p>
  Any static resources (images, plain HTML, my resume, etc) are in a subdirectory of static.
</p>
<p>
  Any HTML is in templates, or the 'post' subdirectory. I chose to keep blog posts separate from my
  regular templates because they had to be rendered slightly differently. Also, Flask had to be
  able to tell the difference between a post and a standard template. Keeping them in separate
  directories seemed like the least expensive way.
</p>
<p>
  The LICENSE and README are for the Github repository. The requirements.txt (empty for now) was
  intended for pip to install the required Python packages for deployment and additional
  contributors. I elected to go with a fairly open license for the code, but to reserve all my
  copyrights for my blog content. 
</p>
<p>
  With the layout ready and a concrete goal in mind, I was ready to start coding away!
  <a href='/post/conversion-to-flask-2/' class='underlined link'>Next post</a>, I'll cover the
  contents of that original .html file and the rationale for my design.
</p><|MERGE_RESOLUTION|>--- conflicted
+++ resolved
@@ -25,12 +25,8 @@
   Here's the old website. Looks OK, but the focus is more on the graphics than the text. I imagine
   most software blogs are not that graphics-heavy. 
 </caption>
-<<<<<<< HEAD
-<img src='{{ url_for("static", filename="img/conversion-to-flask-1-1.png") }}' alt='Picture of my old website on Wix'>
-=======
 <img src='{{ url_for("static", filename="img/conversion-to-flask-1-1.png") }}'
      alt='Picture of my old website on Wix'>
->>>>>>> 82e52d5c
 <p>
   I think the thing that drove me up the wall the hardest was that any code block had to be a
   separate piece of HTML. There was no way to use common CSS, common scripts, etc.
